--- conflicted
+++ resolved
@@ -24,11 +24,7 @@
 from tamkin import *
 
 from molmod.data.periodic import periodic
-<<<<<<< HEAD
-from molmod.units import angstrom, cm, amu
-=======
-from molmod.units import angstrom, cm, calorie, avogadro
->>>>>>> 57178247
+from molmod.units import angstrom, cm, amu, calorie, avogadro
 from molmod.constants import lightspeed
 
 import unittest, numpy
@@ -64,7 +60,6 @@
         self.assertAlmostEqual(molecule.hessian[0,0], 1.08660340, 6)
         self.assertAlmostEqual(molecule.hessian[-1,-1], 0.528947590, 6)
 
-<<<<<<< HEAD
     def test_load_molecule_cpmd(self):
         molecule = load_molecule_cpmd("input/cpmd/damp.out", "input/cpmd/GEOMETRY.xyz", "input/cpmd/MOLVIB")
         self.assertAlmostEqual(molecule.energy, -17.14142079)
@@ -78,7 +73,7 @@
         self.assertAlmostEqual(molecule.gradient[2,0], 0.0)
         self.assertAlmostEqual(molecule.hessian[0,0], 0.530679165332463953, 6)
         self.assertAlmostEqual(molecule.hessian[-1,-1], 0.921045226686428159E-01, 6)
-=======
+
     def test_load_molecule_charmm(self):
         molecule = load_molecule_charmm("input/an/ethanol.cor","input/an/ethanol.hess.full")
         self.assertAlmostEqual(molecule.energy/(1000*calorie/avogadro), -2.1303308955)
@@ -92,7 +87,6 @@
         self.assertAlmostEqual(molecule.gradient[8,0]/(1000*calorie/avogadro/angstrom), -0.0000001462, 9)
         self.assertAlmostEqual(molecule.hessian[0,0]/(1000*calorie/avogadro /angstrom**2), 1409.7091337384, 6)
         self.assertAlmostEqual(molecule.hessian[-1,-1]/(1000*calorie/avogadro /angstrom**2), 474.7950312957, 6)
->>>>>>> 57178247
 
     def test_checkpoint(self):
         molecule = load_molecule_cp2k("input/cp2k/pentane/opt.xyz", "input/cp2k/pentane/sp.out", "input/cp2k/pentane/freq.out")
