--- conflicted
+++ resolved
@@ -25,23 +25,15 @@
 
 from molmod.io.gaussian03.fchk import FCHKFile
 from molmod.io.xyz import XYZFile
-<<<<<<< HEAD
-from molmod.units import amu, angstrom
-=======
 from molmod.units import amu, calorie, avogadro, angstrom
->>>>>>> 57178247
 from molmod.data.periodic import periodic
 
 import numpy
 
 
 __all__ = [
-<<<<<<< HEAD
     "load_fixed_g03com", "load_molecule_g03fchk", "load_molecule_cp2k",
-    "load_molecule_cpmd",
-=======
-    "load_fixed_g03com", "load_molecule_g03fchk", "load_molecule_cp2k", "load_molecule_charmm",
->>>>>>> 57178247
+    "load_molecule_cpmd", "load_molecule_charmm",
     "load_chk", "dump_chk",
     "load_fixed_txt", "load_subs_txt", "load_envi_txt",
 ]
@@ -171,7 +163,6 @@
     )
 
 
-<<<<<<< HEAD
 def load_molecule_cpmd(fn_out, fn_geometry, fn_hessian, multiplicity=1, is_periodic=True):
     # go through the output file: grep the total energy
     energy = None
@@ -249,7 +240,9 @@
     return Molecule(
         numbers, coordinates, masses, energy, gradient, hessian, multiplicity,
         None, is_periodic
-=======
+    )
+
+
 def load_molecule_charmm(charmmfile_cor, charmmfile_hess,
                 multiplicity = None, is_periodic = False):
     # Units: CHARMM in kcal/mol/angstrom, TAMkin in internally all converted to atomic units
@@ -331,7 +324,6 @@
     return Molecule(
         atomicnumbers, positions, masses, energy, gradient,
         hessian, multiplicity, None, is_periodic
->>>>>>> 57178247
     )
 
 
